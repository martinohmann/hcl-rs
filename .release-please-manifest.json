--- conflicted
+++ resolved
@@ -1,14 +1,7 @@
 {
-<<<<<<< HEAD
-  "crates/benchmarks": "0.0.2",
+  "crates/benchmarks": "0.0.3",
   "crates/hcl-edit": "0.0.1",
-  "crates/hcl-primitives": "0.0.1",
-  "crates/hcl-rs": "0.13.3",
-  "crates/specsuite": "0.0.2"
-=======
-  "crates/benchmarks": "0.0.3",
   "crates/hcl-primitives": "0.0.2",
   "crates/hcl-rs": "0.14.0",
   "crates/specsuite": "0.0.3"
->>>>>>> e3fe7285
 }