use crate::expr::Variable;
use crate::util::{is_id_continue, is_id_start, is_ident};
<<<<<<< HEAD
use crate::{Error, Result};
#[cfg(feature = "kstring")]
use kstring::KString;
=======
use crate::{Error, InternalString, Result};
>>>>>>> d810d556
use serde::{Deserialize, Serialize};
use std::borrow::{Borrow, Cow};
use std::fmt;
use std::ops;

#[cfg(feature = "kstring")]
type Inner = KString;
#[cfg(not(feature = "kstring"))]
type Inner = String;

/// Represents an HCL identifier.
#[derive(Deserialize, Serialize, Debug, Clone, PartialEq, Eq, Hash)]
#[serde(transparent)]
<<<<<<< HEAD
pub struct Identifier(Inner);
=======
pub struct Identifier(InternalString);
>>>>>>> d810d556

impl Identifier {
    /// Create a new `Identifier` after validating that it only contains characters that are
    /// allowed in HCL identifiers.
    ///
    /// See [`Identifier::sanitized`][Identifier::sanitized] for an infallible alternative to this
    /// function.
    ///
    /// # Example
    ///
    /// ```
    /// # use hcl::Identifier;
    /// assert!(Identifier::new("some_ident").is_ok());
    /// assert!(Identifier::new("").is_err());
    /// assert!(Identifier::new("1two3").is_err());
    /// assert!(Identifier::new("with whitespace").is_err());
    /// ```
    ///
    /// # Errors
    ///
    /// If `ident` contains characters that are not allowed in HCL identifiers or if it is empty an
    /// error will be returned.
    pub fn new<T>(ident: T) -> Result<Self>
    where
<<<<<<< HEAD
        T: AsRef<str>,
=======
        T: Into<InternalString>,
>>>>>>> d810d556
    {
        let ident = ident.as_ref();

<<<<<<< HEAD
        if !is_ident(ident) {
=======
        if !is_ident(&ident) {
>>>>>>> d810d556
            return Err(Error::InvalidIdentifier(ident.to_string()));
        }

        #[cfg(feature = "kstring")]
        let inner = KString::from_ref(ident);
        #[cfg(not(feature = "kstring"))]
        let inner = String::from(ident);

        Ok(Identifier(inner))
    }

    /// Create a new `Identifier` after sanitizing the input if necessary.
    ///
    /// If `ident` contains characters that are not allowed in HCL identifiers will be sanitized
    /// according to the following rules:
    ///
    /// - An empty `ident` results in an identifier containing a single underscore.
    /// - Invalid characters in `ident` will be replaced with underscores.
    /// - If `ident` starts with a character that is invalid in the first position but would be
    ///   valid in the rest of an HCL identifier it is prefixed with an underscore.
    ///
    /// See [`Identifier::new`][Identifier::new] for a fallible alternative to this function if
    /// you prefer rejecting invalid identifiers instead of sanitizing them.
    ///
    /// # Example
    ///
    /// ```
    /// # use hcl::Identifier;
    /// assert_eq!(Identifier::sanitized("some_ident").as_str(), "some_ident");
    /// assert_eq!(Identifier::sanitized("").as_str(), "_");
    /// assert_eq!(Identifier::sanitized("1two3").as_str(), "_1two3");
    /// assert_eq!(Identifier::sanitized("with whitespace").as_str(), "with_whitespace");
    /// ```
    pub fn sanitized<T>(ident: T) -> Self
    where
        T: AsRef<str>,
    {
        let input = ident.as_ref();

        if input.is_empty() {
<<<<<<< HEAD
            #[cfg(feature = "kstring")]
            return Identifier(KString::from_static("_"));
            #[cfg(not(feature = "kstring"))]
            return Identifier(String::from("_"));
=======
            return Identifier(InternalString::from("_"));
>>>>>>> d810d556
        }

        let mut ident = String::with_capacity(input.len());

        for (i, ch) in input.chars().enumerate() {
            if i == 0 && is_id_start(ch) {
                ident.push(ch);
            } else if is_id_continue(ch) {
                if i == 0 {
                    ident.push('_');
                }
                ident.push(ch);
            } else {
                ident.push('_');
            }
        }

<<<<<<< HEAD
        #[allow(clippy::useless_conversion)]
        Identifier(ident.into())
=======
        Identifier(InternalString::from(ident))
>>>>>>> d810d556
    }

    /// Create a new `Identifier` without checking if it is valid.
    ///
    /// It is the caller's responsibility to ensure that the identifier is valid.
    ///
    /// For most use cases [`Identifier::new`][Identifier::new] or
    /// [`Identifier::sanitized`][Identifier::sanitized] should be preferred.
    ///
    /// # Safety
    ///
    /// This function is not marked as unsafe because it does not cause undefined behaviour.
    /// However, attempting to serialize an invalid identifier to HCL will produce invalid output.
    pub fn unchecked<T>(ident: T) -> Self
    where
<<<<<<< HEAD
        T: AsRef<str>,
=======
        T: Into<InternalString>,
>>>>>>> d810d556
    {
        #[cfg(feature = "kstring")]
        let inner = KString::from_ref(ident.as_ref());
        #[cfg(not(feature = "kstring"))]
        let inner = String::from(ident.as_ref());

        Identifier(inner)
    }

    /// Consume `self` and return the wrapped `String`.
    pub fn into_inner(self) -> String {
<<<<<<< HEAD
        #[cfg(feature = "kstring")]
        let s = self.0.to_string();
        #[cfg(not(feature = "kstring"))]
        let s = self.0;

        s
=======
        self.0.into()
>>>>>>> d810d556
    }

    /// Return a reference to the wrapped `str`.
    pub fn as_str(&self) -> &str {
        self.0.as_str()
    }
}

impl From<String> for Identifier {
    fn from(s: String) -> Self {
        Identifier::sanitized(s)
    }
}

impl From<&str> for Identifier {
    fn from(s: &str) -> Self {
        Identifier::sanitized(s)
    }
}

impl<'a> From<Cow<'a, str>> for Identifier {
    fn from(s: Cow<'a, str>) -> Self {
        Identifier::sanitized(s)
    }
}

impl From<Variable> for Identifier {
    fn from(variable: Variable) -> Self {
        variable.into_inner()
    }
}

impl fmt::Display for Identifier {
    fn fmt(&self, f: &mut fmt::Formatter<'_>) -> fmt::Result {
        f.write_str(self)
    }
}

impl ops::Deref for Identifier {
    type Target = str;

    fn deref(&self) -> &Self::Target {
        self.as_str()
    }
}

impl AsRef<str> for Identifier {
    fn as_ref(&self) -> &str {
        self.as_str()
    }
}

impl Borrow<str> for Identifier {
    fn borrow(&self) -> &str {
        self.as_str()
    }
}<|MERGE_RESOLUTION|>--- conflicted
+++ resolved
@@ -1,30 +1,15 @@
 use crate::expr::Variable;
 use crate::util::{is_id_continue, is_id_start, is_ident};
-<<<<<<< HEAD
-use crate::{Error, Result};
-#[cfg(feature = "kstring")]
-use kstring::KString;
-=======
 use crate::{Error, InternalString, Result};
->>>>>>> d810d556
 use serde::{Deserialize, Serialize};
 use std::borrow::{Borrow, Cow};
 use std::fmt;
 use std::ops;
 
-#[cfg(feature = "kstring")]
-type Inner = KString;
-#[cfg(not(feature = "kstring"))]
-type Inner = String;
-
 /// Represents an HCL identifier.
 #[derive(Deserialize, Serialize, Debug, Clone, PartialEq, Eq, Hash)]
 #[serde(transparent)]
-<<<<<<< HEAD
-pub struct Identifier(Inner);
-=======
 pub struct Identifier(InternalString);
->>>>>>> d810d556
 
 impl Identifier {
     /// Create a new `Identifier` after validating that it only contains characters that are
@@ -49,28 +34,15 @@
     /// error will be returned.
     pub fn new<T>(ident: T) -> Result<Self>
     where
-<<<<<<< HEAD
-        T: AsRef<str>,
-=======
         T: Into<InternalString>,
->>>>>>> d810d556
     {
-        let ident = ident.as_ref();
+        let ident = ident.into();
 
-<<<<<<< HEAD
-        if !is_ident(ident) {
-=======
         if !is_ident(&ident) {
->>>>>>> d810d556
             return Err(Error::InvalidIdentifier(ident.to_string()));
         }
 
-        #[cfg(feature = "kstring")]
-        let inner = KString::from_ref(ident);
-        #[cfg(not(feature = "kstring"))]
-        let inner = String::from(ident);
-
-        Ok(Identifier(inner))
+        Ok(Identifier(ident))
     }
 
     /// Create a new `Identifier` after sanitizing the input if necessary.
@@ -102,14 +74,7 @@
         let input = ident.as_ref();
 
         if input.is_empty() {
-<<<<<<< HEAD
-            #[cfg(feature = "kstring")]
-            return Identifier(KString::from_static("_"));
-            #[cfg(not(feature = "kstring"))]
-            return Identifier(String::from("_"));
-=======
             return Identifier(InternalString::from("_"));
->>>>>>> d810d556
         }
 
         let mut ident = String::with_capacity(input.len());
@@ -127,12 +92,7 @@
             }
         }
 
-<<<<<<< HEAD
-        #[allow(clippy::useless_conversion)]
-        Identifier(ident.into())
-=======
         Identifier(InternalString::from(ident))
->>>>>>> d810d556
     }
 
     /// Create a new `Identifier` without checking if it is valid.
@@ -148,32 +108,14 @@
     /// However, attempting to serialize an invalid identifier to HCL will produce invalid output.
     pub fn unchecked<T>(ident: T) -> Self
     where
-<<<<<<< HEAD
-        T: AsRef<str>,
-=======
         T: Into<InternalString>,
->>>>>>> d810d556
     {
-        #[cfg(feature = "kstring")]
-        let inner = KString::from_ref(ident.as_ref());
-        #[cfg(not(feature = "kstring"))]
-        let inner = String::from(ident.as_ref());
-
-        Identifier(inner)
+        Identifier(ident.into())
     }
 
     /// Consume `self` and return the wrapped `String`.
     pub fn into_inner(self) -> String {
-<<<<<<< HEAD
-        #[cfg(feature = "kstring")]
-        let s = self.0.to_string();
-        #[cfg(not(feature = "kstring"))]
-        let s = self.0;
-
-        s
-=======
         self.0.into()
->>>>>>> d810d556
     }
 
     /// Return a reference to the wrapped `str`.
