--- conflicted
+++ resolved
@@ -33,14 +33,10 @@
     /// Represents errors due to invalid unicode code points that may occur when unescaping
     /// user-provided strings.
     InvalidUnicodeCodePoint(String),
-<<<<<<< HEAD
+    /// Represents errors that resulted from identifiers that are not valid in HCL.
+    InvalidIdentifier(String),
     /// Represents errors during expression evaluation.
     Eval(eval::Error),
-=======
-
-    /// Represents errors that resulted from identifiers that are not valid in HCL.
-    InvalidIdentifier(String),
->>>>>>> d2f5f94f
 }
 
 impl Error {
@@ -79,11 +75,8 @@
             Error::InvalidUnicodeCodePoint(u) => {
                 write!(f, "invalid unicode code point '\\u{}'", u)
             }
-<<<<<<< HEAD
+            Error::InvalidIdentifier(ident) => write!(f, "invalid identifier `{}`", ident),
             Error::Eval(err) => write!(f, "eval error: {}", err),
-=======
-            Error::InvalidIdentifier(ident) => write!(f, "invalid identifier `{}`", ident),
->>>>>>> d2f5f94f
         }
     }
 }
