--- conflicted
+++ resolved
@@ -2,22 +2,14 @@
 
 use super::{Attribute, Block, IntoNodeMap, Structure};
 use crate::{Map, Value};
-<<<<<<< HEAD
-use serde::Serialize;
-=======
-use serde::Deserialize;
->>>>>>> 2996e796
+use serde::{Deserialize, Serialize};
 use std::vec::IntoIter;
 
 /// Represents an HCL config file body.
 ///
 /// A `Body` consists of zero or more [`Attribute`] and [`Block`] HCL structures.
-<<<<<<< HEAD
-#[derive(Serialize, Debug, PartialEq, Default, Clone)]
-=======
-#[derive(Deserialize, Debug, PartialEq, Default, Clone)]
+#[derive(Deserialize, Serialize, Debug, PartialEq, Default, Clone)]
 #[serde(rename = "$hcl::body")]
->>>>>>> 2996e796
 pub struct Body(pub Vec<Structure>);
 
 impl Body {
