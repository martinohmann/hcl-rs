//! Types to represent HCL structures.
//!
//! The main types in this module are:
//!
//! - [`Attribute`]: represent an HCL attribute
//! - [`Block`]: represent an HCL block
//! - [`BlockBuilder`]: provides functionality for building `Block`s
//! - [`Body`]: represent the body of an HCL configuration or block
//! - [`BodyBuilder`]: provides functionality for building `Body`s
//!
//! ## Examples
//!
//! Building HCL structures:
//!
//! ```
//! use hcl::{Body, Block, BlockLabel};
//!
//! let body = Body::builder()
//!     .add_block(
//!         Block::builder("resource")
//!             .add_label("aws_s3_bucket")
//!             .add_label("mybucket")
//!             .add_attribute(("name", "mybucket"))
//!             .add_block(
//!                 Block::builder("logging")
//!                     .add_attribute(("target_bucket", "mylogsbucket"))
//!                     .build()
//!             )
//!             .build()
//!     )
//!     .build();
//!
//! let mut iter = body.attributes();
//!
//! assert_eq!(iter.next(), None);
//!
//! let mut iter = body.blocks();
//!
//! let block = iter.next().unwrap();
//!
//! assert_eq!(block.identifier(), "resource");
//! assert_eq!(
//!     block.labels().first(),
//!     Some(&BlockLabel::string("aws_s3_bucket")),
//! );
//! ```

pub mod attribute;
pub mod block;
pub mod body;
pub(crate) mod de;
pub mod expression;
mod ser;

pub use self::{
    attribute::Attribute,
    block::{Block, BlockBuilder, BlockLabel},
    body::{Body, BodyBuilder},
    expression::{Expression, Object, ObjectKey, RawExpression},
};
use crate::{Map, Value};
use serde::Deserialize;

/// Represents an HCL structure.
///
/// There are two possible structures that can occur in an HCL [`Body`]: [`Attribute`]s and [`Block`]s.
#[derive(Deserialize, Debug, PartialEq, Clone)]
pub enum Structure {
    /// Represents an HCL attribute.
    Attribute(Attribute),
    /// Represents an HCL block.
    Block(Block),
}

impl Structure {
    /// Returns `true` if the structure represents an [`Attribute`].
    pub fn is_attribute(&self) -> bool {
        self.as_attribute().is_some()
    }

    /// Returns `true` if the structure represents a [`Block`].
    pub fn is_block(&self) -> bool {
        self.as_block().is_some()
    }

    /// If the `Structure` is an Attribute, returns a reference to the `Attribute`. Returns None
    /// otherwise.
    pub fn as_attribute(&self) -> Option<&Attribute> {
        match self {
            Structure::Attribute(attr) => Some(attr),
            Structure::Block(_) => None,
        }
    }

    /// If the `Structure` is an Attribute, returns a mutable reference to the `Attribute`. Returns
    /// None otherwise.
    pub fn as_attribute_mut(&mut self) -> Option<&mut Attribute> {
        match self {
            Structure::Attribute(attr) => Some(attr),
            Structure::Block(_) => None,
        }
    }

    /// If the `Structure` is a Block, returns a reference to the `Block`. Returns None otherwise.
    pub fn as_block(&self) -> Option<&Block> {
        match self {
            Structure::Block(block) => Some(block),
            Structure::Attribute(_) => None,
        }
    }

    /// If the `Structure` is a Block, returns a mutable reference to the `Block`. Returns None
    /// otherwise.
    pub fn as_block_mut(&mut self) -> Option<&mut Block> {
        match self {
            Structure::Block(block) => Some(block),
            Structure::Attribute(_) => None,
        }
    }
}

impl From<Structure> for Value {
    fn from(s: Structure) -> Value {
        match s {
            Structure::Attribute(attr) => attr.into(),
            Structure::Block(block) => block.into(),
        }
    }
}

impl From<Attribute> for Structure {
    fn from(attr: Attribute) -> Structure {
        Structure::Attribute(attr)
    }
}

impl From<Block> for Structure {
    fn from(block: Block) -> Structure {
        Structure::Block(block)
    }
}

// A trait to convert an HCL structure into a map of nodes.
//
// This is used internally by the `Body` and `Block` types to convert into a `Value`.
//
// The detour over a map of nodes is necessary as HCL blocks with the same identifier and labels
// need to be merged so that the resulting `Value` conforms to the [HCL JSON
// specification](hcl-json-spec).
//
// [hcl-json-spec]: https://github.com/hashicorp/hcl/blob/main/json/spec.md#blocks
trait IntoNodeMap {
    fn into_node_map(self) -> Map<String, Node>;
}

impl IntoNodeMap for Body {
    fn into_node_map(self) -> Map<String, Node> {
        self.into_iter().fold(Map::new(), |mut map, structure| {
            match structure {
                Structure::Attribute(attr) => {
                    map.insert(attr.key, Node::Value(attr.expr.into()));
                }
                Structure::Block(block) => {
                    block
                        .into_node_map()
                        .into_iter()
                        .for_each(|(key, mut node)| {
                            map.entry(key)
                                .and_modify(|entry| entry.deep_merge(&mut node))
                                .or_insert(node);
                        });
                }
            };

            map
        })
    }
}

impl IntoNodeMap for Block {
    fn into_node_map(self) -> Map<String, Node> {
        let mut labels = self.labels.into_iter();

        let node = match labels.next() {
            Some(label) => {
                let block = Block {
                    identifier: label.into_inner(),
                    labels: labels.collect(),
                    body: self.body,
                };

                Node::Block(block.into_node_map())
            }
            None => Node::BlockInner(vec![self.body]),
        };

        Map::from_iter(std::iter::once((self.identifier, node)))
    }
}

enum Node {
    Empty,
    Block(Map<String, Node>),
    BlockInner(Vec<Body>),
    Value(Value),
}

impl From<Node> for Value {
    fn from(node: Node) -> Value {
        match node {
            Node::Empty => Value::Null,
            Node::Block(map) => Value::from_iter(map),
            Node::BlockInner(mut vec) => {
                // Flatten as per the [HCL JSON spec](json-spec).
                //
                // > After any labelling levels, the next nested value is either a JSON
                // > object representing a single block body, or a JSON array of JSON
                // > objects that each represent a single block body.
                //
                // [json-spec]: https://github.com/hashicorp/hcl/blob/main/json/spec.md#blocks
                if vec.len() == 1 {
                    vec.remove(0).into()
                } else {
                    vec.into()
                }
            }
            Node::Value(value) => value,
        }
    }
}

impl Node {
    fn take(&mut self) -> Node {
        std::mem::replace(self, Node::Empty)
    }

    fn deep_merge(&mut self, other: &mut Node) {
        match (self, other) {
            (Node::Block(lhs), Node::Block(rhs)) => {
                rhs.iter_mut().for_each(|(key, node)| {
                    lhs.entry(key.to_string())
                        .and_modify(|lhs| lhs.deep_merge(node))
                        .or_insert_with(|| node.take());
                });
            }
            (Node::BlockInner(lhs), Node::BlockInner(rhs)) => {
                lhs.append(rhs);
            }
            (lhs, rhs) => *lhs = rhs.take(),
        }
    }
<<<<<<< HEAD
}

/// Special marker strings used as field/struct names during serialization and deserialization of
/// HCL structure types. They are an internal implementation detail should not be leaked outside
/// of a serializer or deserializer.
pub(crate) mod marker {
    pub const BODY: &str = "$hcl::body";

    // @TODO(mohmann): remove these
    pub const ATTRIBUTE: &str = "$hcl::attribute";
    pub const BLOCK: &str = "$hcl::block";
    pub const IDENT: &str = "$hcl::ident";
    pub const RAW: &str = "$hcl::raw";
=======
>>>>>>> 2996e796
}<|MERGE_RESOLUTION|>--- conflicted
+++ resolved
@@ -249,20 +249,12 @@
             (lhs, rhs) => *lhs = rhs.take(),
         }
     }
-<<<<<<< HEAD
-}
-
-/// Special marker strings used as field/struct names during serialization and deserialization of
-/// HCL structure types. They are an internal implementation detail should not be leaked outside
-/// of a serializer or deserializer.
+}
+
+// @TODO(mohmann): remove these
 pub(crate) mod marker {
-    pub const BODY: &str = "$hcl::body";
-
-    // @TODO(mohmann): remove these
     pub const ATTRIBUTE: &str = "$hcl::attribute";
     pub const BLOCK: &str = "$hcl::block";
     pub const IDENT: &str = "$hcl::ident";
     pub const RAW: &str = "$hcl::raw";
-=======
->>>>>>> 2996e796
 }