--- conflicted
+++ resolved
@@ -250,20 +250,6 @@
     }
 }
 
-<<<<<<< HEAD
-#[doc(hidden)]
-pub(crate) mod marker {
-    pub const ATTRIBUTE_NAME: &str = "$__hcl_private_Attribute";
-    pub const BLOCK_NAME: &str = "$__hcl_private_Block";
-    pub const IDENT_NAME: &str = "$__hcl_private_Identifier";
-    pub const RAW_EXPRESSION_NAME: &str = "$__hcl_private_RawExpression";
-
-    pub const BLOCK_BODY_FIELD: &str = "$__hcl_private_block_body";
-    pub const BLOCK_LABELS_FIELD: &str = "$__hcl_private_block_labels";
-    pub const EXPRESSION_FIELD: &str = "$__hcl_private_expression";
-    pub const IDENT_FIELD: &str = "$__hcl_private_identifier";
-    pub const RAW_EXPRESSION_FIELD: &str = "$__hcl_private_raw_expression";
-=======
 /// Special marker strings used as field/struct names during deserialization of HCL structure
 /// types. They are an internal implementation detail should not be leaked outside of the
 /// deserializer.
@@ -280,5 +266,14 @@
     pub const RAW_FIELD: &str = "$hcl::raw";
     pub const STRING_FIELD: &str = "$hcl::string";
     pub const VALUE_FIELD: &str = "$hcl::value";
->>>>>>> 5581ccfc
+
+    pub const ATTRIBUTE_NAME: &str = "$hcl::Attribute";
+    pub const BLOCK_NAME: &str = "$hcl::Block";
+    pub const IDENT_NAME: &str = "$hcl::Identifier";
+    pub const RAW_EXPRESSION_NAME: &str = "$hcl::RawExpression";
+
+    pub const BLOCK_BODY_FIELD: &str = "$hcl::block_body";
+    pub const BLOCK_LABELS_FIELD: &str = "$hcl::block_labels";
+    pub const EXPRESSION_FIELD: &str = "$hcl::expression";
+    pub const RAW_EXPRESSION_FIELD: &str = "$hcl::raw_expression";
 }