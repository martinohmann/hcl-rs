//! Types to represent HCL structures.
//!
//! The main types in this module are:
//!
//! - [`Attribute`]: represent an HCL attribute
//! - [`Block`]: represent an HCL block
//! - [`BlockBuilder`]: provides functionality for building `Block`s
//! - [`Body`]: represent the body of an HCL configuration or block
//! - [`BodyBuilder`]: provides functionality for building `Body`s
//!
//! ## Examples
//!
//! Building HCL structures:
//!
//! ```
//! use hcl::{Body, Block, BlockLabel};
//!
//! let body = Body::builder()
//!     .add_block(
//!         Block::builder("resource")
//!             .add_label("aws_s3_bucket")
//!             .add_label("mybucket")
//!             .add_attribute(("name", "mybucket"))
//!             .add_block(
//!                 Block::builder("logging")
//!                     .add_attribute(("target_bucket", "mylogsbucket"))
//!                     .build()
//!             )
//!             .build()
//!     )
//!     .build();
//!
//! let mut iter = body.attributes();
//!
//! assert_eq!(iter.next(), None);
//!
//! let mut iter = body.blocks();
//!
//! let block = iter.next().unwrap();
//!
//! assert_eq!(block.identifier(), "resource");
//! assert_eq!(
//!     block.labels().first(),
//!     Some(&BlockLabel::string("aws_s3_bucket")),
//! );
//! ```

pub mod attribute;
pub mod block;
pub mod body;
pub(crate) mod de;
pub mod expression;

pub use self::{
    attribute::Attribute,
    block::{Block, BlockBuilder, BlockLabel},
    body::{Body, BodyBuilder},
    expression::{Expression, Object, ObjectKey, RawExpression},
};
use crate::{Map, Value};
<<<<<<< HEAD
use serde::{Deserialize, Serialize};
use std::borrow::Cow;

/// Represents an HCL identifier inside of a [`BlockLabel`] or [`ObjectKey`].
#[derive(Deserialize, Serialize, Debug, Clone, PartialEq, Eq, Hash)]
#[serde(rename = "$hcl::identifier")]
=======
use serde::Deserialize;
use std::borrow::Cow;

/// Represents an HCL identifier inside of a [`BlockLabel`] or [`ObjectKey`].
#[derive(Deserialize, Debug, Clone, PartialEq, Eq, Hash)]
>>>>>>> 25ab8472
pub struct Identifier(pub String);

impl Identifier {
    /// Creates a new `Identifier` from something that can be converted to a `String`.
<<<<<<< HEAD
    pub fn new<E>(ident: E) -> Self
    where
        E: Into<String>,
=======
    pub fn new<I>(ident: I) -> Self
    where
        I: Into<String>,
>>>>>>> 25ab8472
    {
        Identifier(ident.into())
    }

    /// Consumes `self` and returns the `Identifier` as a `String`.
    pub fn into_inner(self) -> String {
        self.0
    }

    /// Returns the `Identifier` as a `&str`.
    pub fn as_str(&self) -> &str {
        &self.0
    }
}

impl From<String> for Identifier {
<<<<<<< HEAD
    fn from(expr: String) -> Self {
        Identifier::new(expr)
=======
    fn from(s: String) -> Self {
        Identifier::new(s)
>>>>>>> 25ab8472
    }
}

impl From<&str> for Identifier {
<<<<<<< HEAD
    fn from(expr: &str) -> Self {
        Identifier::new(expr)
=======
    fn from(s: &str) -> Self {
        Identifier::new(s)
>>>>>>> 25ab8472
    }
}

impl<'a> From<Cow<'a, str>> for Identifier {
<<<<<<< HEAD
    fn from(expr: Cow<'a, str>) -> Self {
        Identifier::new(expr)
=======
    fn from(s: Cow<'a, str>) -> Self {
        Identifier::new(s)
>>>>>>> 25ab8472
    }
}

impl From<Identifier> for String {
<<<<<<< HEAD
    fn from(expr: Identifier) -> Self {
        expr.0
=======
    fn from(ident: Identifier) -> Self {
        ident.0
>>>>>>> 25ab8472
    }
}

/// Represents an HCL structure.
///
/// There are two possible structures that can occur in an HCL [`Body`]: [`Attribute`]s and [`Block`]s.
#[derive(Deserialize, Serialize, Debug, PartialEq, Clone)]
#[serde(rename = "$hcl::structure")]
pub enum Structure {
    /// Represents an HCL attribute.
    Attribute(Attribute),
    /// Represents an HCL block.
    Block(Block),
}

impl Structure {
    /// Returns `true` if the structure represents an [`Attribute`].
    pub fn is_attribute(&self) -> bool {
        self.as_attribute().is_some()
    }

    /// Returns `true` if the structure represents a [`Block`].
    pub fn is_block(&self) -> bool {
        self.as_block().is_some()
    }

    /// If the `Structure` is an Attribute, returns a reference to the `Attribute`. Returns None
    /// otherwise.
    pub fn as_attribute(&self) -> Option<&Attribute> {
        match self {
            Structure::Attribute(attr) => Some(attr),
            Structure::Block(_) => None,
        }
    }

    /// If the `Structure` is an Attribute, returns a mutable reference to the `Attribute`. Returns
    /// None otherwise.
    pub fn as_attribute_mut(&mut self) -> Option<&mut Attribute> {
        match self {
            Structure::Attribute(attr) => Some(attr),
            Structure::Block(_) => None,
        }
    }

    /// If the `Structure` is a Block, returns a reference to the `Block`. Returns None otherwise.
    pub fn as_block(&self) -> Option<&Block> {
        match self {
            Structure::Block(block) => Some(block),
            Structure::Attribute(_) => None,
        }
    }

    /// If the `Structure` is a Block, returns a mutable reference to the `Block`. Returns None
    /// otherwise.
    pub fn as_block_mut(&mut self) -> Option<&mut Block> {
        match self {
            Structure::Block(block) => Some(block),
            Structure::Attribute(_) => None,
        }
    }
}

impl From<Structure> for Value {
    fn from(s: Structure) -> Value {
        match s {
            Structure::Attribute(attr) => attr.into(),
            Structure::Block(block) => block.into(),
        }
    }
}

impl From<Attribute> for Structure {
    fn from(attr: Attribute) -> Structure {
        Structure::Attribute(attr)
    }
}

impl From<Block> for Structure {
    fn from(block: Block) -> Structure {
        Structure::Block(block)
    }
}

// A trait to convert an HCL structure into a map of nodes.
//
// This is used internally by the `Body` and `Block` types to convert into a `Value`.
//
// The detour over a map of nodes is necessary as HCL blocks with the same identifier and labels
// need to be merged so that the resulting `Value` conforms to the [HCL JSON
// specification](hcl-json-spec).
//
// [hcl-json-spec]: https://github.com/hashicorp/hcl/blob/main/json/spec.md#blocks
trait IntoNodeMap {
    fn into_node_map(self) -> Map<String, Node>;
}

impl IntoNodeMap for Body {
    fn into_node_map(self) -> Map<String, Node> {
        self.into_iter().fold(Map::new(), |mut map, structure| {
            match structure {
                Structure::Attribute(attr) => {
                    map.insert(attr.key, Node::Value(attr.expr.into()));
                }
                Structure::Block(block) => {
                    block
                        .into_node_map()
                        .into_iter()
                        .for_each(|(key, mut node)| {
                            map.entry(key)
                                .and_modify(|entry| entry.deep_merge(&mut node))
                                .or_insert(node);
                        });
                }
            };

            map
        })
    }
}

impl IntoNodeMap for Block {
    fn into_node_map(self) -> Map<String, Node> {
        let mut labels = self.labels.into_iter();

        let node = match labels.next() {
            Some(label) => {
                let block = Block {
                    identifier: label.into_inner(),
                    labels: labels.collect(),
                    body: self.body,
                };

                Node::Block(block.into_node_map())
            }
            None => Node::BlockInner(vec![self.body]),
        };

        Map::from_iter(std::iter::once((self.identifier, node)))
    }
}

enum Node {
    Empty,
    Block(Map<String, Node>),
    BlockInner(Vec<Body>),
    Value(Value),
}

impl From<Node> for Value {
    fn from(node: Node) -> Value {
        match node {
            Node::Empty => Value::Null,
            Node::Block(map) => Value::from_iter(map),
            Node::BlockInner(mut vec) => {
                // Flatten as per the [HCL JSON spec](json-spec).
                //
                // > After any labelling levels, the next nested value is either a JSON
                // > object representing a single block body, or a JSON array of JSON
                // > objects that each represent a single block body.
                //
                // [json-spec]: https://github.com/hashicorp/hcl/blob/main/json/spec.md#blocks
                if vec.len() == 1 {
                    vec.remove(0).into()
                } else {
                    vec.into()
                }
            }
            Node::Value(value) => value,
        }
    }
}

impl Node {
    fn take(&mut self) -> Node {
        std::mem::replace(self, Node::Empty)
    }

    fn deep_merge(&mut self, other: &mut Node) {
        match (self, other) {
            (Node::Block(lhs), Node::Block(rhs)) => {
                rhs.iter_mut().for_each(|(key, node)| {
                    lhs.entry(key.to_string())
                        .and_modify(|lhs| lhs.deep_merge(node))
                        .or_insert_with(|| node.take());
                });
            }
            (Node::BlockInner(lhs), Node::BlockInner(rhs)) => {
                lhs.append(rhs);
            }
            (lhs, rhs) => *lhs = rhs.take(),
        }
    }
}<|MERGE_RESOLUTION|>--- conflicted
+++ resolved
@@ -58,33 +58,19 @@
     expression::{Expression, Object, ObjectKey, RawExpression},
 };
 use crate::{Map, Value};
-<<<<<<< HEAD
 use serde::{Deserialize, Serialize};
 use std::borrow::Cow;
 
 /// Represents an HCL identifier inside of a [`BlockLabel`] or [`ObjectKey`].
 #[derive(Deserialize, Serialize, Debug, Clone, PartialEq, Eq, Hash)]
 #[serde(rename = "$hcl::identifier")]
-=======
-use serde::Deserialize;
-use std::borrow::Cow;
-
-/// Represents an HCL identifier inside of a [`BlockLabel`] or [`ObjectKey`].
-#[derive(Deserialize, Debug, Clone, PartialEq, Eq, Hash)]
->>>>>>> 25ab8472
 pub struct Identifier(pub String);
 
 impl Identifier {
     /// Creates a new `Identifier` from something that can be converted to a `String`.
-<<<<<<< HEAD
-    pub fn new<E>(ident: E) -> Self
-    where
-        E: Into<String>,
-=======
     pub fn new<I>(ident: I) -> Self
     where
         I: Into<String>,
->>>>>>> 25ab8472
     {
         Identifier(ident.into())
     }
@@ -101,46 +87,26 @@
 }
 
 impl From<String> for Identifier {
-<<<<<<< HEAD
-    fn from(expr: String) -> Self {
-        Identifier::new(expr)
-=======
     fn from(s: String) -> Self {
         Identifier::new(s)
->>>>>>> 25ab8472
     }
 }
 
 impl From<&str> for Identifier {
-<<<<<<< HEAD
-    fn from(expr: &str) -> Self {
-        Identifier::new(expr)
-=======
     fn from(s: &str) -> Self {
         Identifier::new(s)
->>>>>>> 25ab8472
     }
 }
 
 impl<'a> From<Cow<'a, str>> for Identifier {
-<<<<<<< HEAD
-    fn from(expr: Cow<'a, str>) -> Self {
-        Identifier::new(expr)
-=======
     fn from(s: Cow<'a, str>) -> Self {
         Identifier::new(s)
->>>>>>> 25ab8472
     }
 }
 
 impl From<Identifier> for String {
-<<<<<<< HEAD
-    fn from(expr: Identifier) -> Self {
-        expr.0
-=======
     fn from(ident: Identifier) -> Self {
         ident.0
->>>>>>> 25ab8472
     }
 }
 
