--- conflicted
+++ resolved
@@ -254,24 +254,6 @@
 /// HCL structure types. They are an internal implementation detail should not be leaked outside
 /// of a serializer or deserializer.
 pub(crate) mod marker {
-<<<<<<< HEAD
-    // Marker for the HCL structure types.
-    pub const ATTRIBUTE_NAME: &str = "$hcl::Attribute";
-    pub const BLOCK_NAME: &str = "$hcl::Block";
-    pub const BODY_NAME: &str = "$hcl::Body";
-    pub const IDENT_NAME: &str = "$hcl::Ident";
-    pub const RAW_NAME: &str = "$hcl::Raw";
-
-    // Markers for HCL structure fields.
-    pub const ATTRIBUTE_FIELD: &str = "$hcl::attribute";
-    pub const BLOCK_FIELD: &str = "$hcl::block";
-    pub const BODY_FIELD: &str = "$hcl::body";
-    pub const IDENT_FIELD: &str = "$hcl::ident";
-    pub const LABELS_FIELD: &str = "$hcl::labels";
-    pub const RAW_FIELD: &str = "$hcl::raw";
-    pub const STRING_FIELD: &str = "$hcl::string";
-    pub const VALUE_FIELD: &str = "$hcl::value";
-=======
     pub const ATTRIBUTE: &str = "$hcl::attribute";
     pub const BLOCK: &str = "$hcl::block";
     pub const BODY: &str = "$hcl::body";
@@ -279,5 +261,4 @@
     pub const RAW: &str = "$hcl::raw";
     pub const STRING: &str = "$hcl::string";
     pub const VALUE: &str = "$hcl::value";
->>>>>>> b238adb4
 }