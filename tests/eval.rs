--- conflicted
+++ resolved
@@ -337,12 +337,8 @@
         Let's ${~ what ~} :
         %{ for item in items ~}
         - ${item}
-<<<<<<< HEAD
-        %{ endfor ~}
-=======
 
         %{~ endfor ~}
->>>>>>> d13db031
 
         Yay!
 
@@ -353,12 +349,9 @@
         - foo
         - bar
         - baz
-<<<<<<< HEAD
-=======
 
         Yay!
 
->>>>>>> d13db031
     "#};
 
     let mut ctx = Context::new();
