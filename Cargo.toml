--- conflicted
+++ resolved
@@ -44,11 +44,7 @@
 
 [dependencies.vecmap-rs]
 features = ["serde"]
-<<<<<<< HEAD
-version = "0.1.5"
-=======
 version = "0.1.7"
->>>>>>> 392e1b67
 
 [dev-dependencies]
 criterion = "0.4"
