[package]
name = "hcl-rs"
version = "0.12.3"
authors = ["Martin Ohmann <martinohmann@gmail.com>"]
license = "MIT"
description = "HCL parser and formatter for rust with serde support"
repository = "https://github.com/martinohmann/hcl-rs"
documentation = "https://docs.rs/hcl-rs/"
keywords = ["hcl", "serde", "serialization"]
categories = ["encoding"]
readme = "README.md"
edition = "2021"
exclude = [
    ".github/",
]

[lib]
name = "hcl"
path = "src/lib.rs"

[[bench]]
name = "benchmark"
harness = false

[[test]]
name = "specsuite"
path = "specsuite/main.rs"
harness = false

[features]
<<<<<<< HEAD
default = ["nom-spanned", "perf"]
nom-spanned = ["dep:nom"]
nom = ["dep:nom"]
perf = ["kstring"]
pest = ["dep:pest", "dep:pest_derive"]
=======
default = []
perf = ["dep:kstring"]
>>>>>>> d810d556

[dependencies]
pest = { version = "2.5.2", optional = true }
pest_derive = { version = "2.5.2", optional = true }
itoa = "1.0.5"
<<<<<<< HEAD
nom = { version = "7", optional = true }
=======
kstring = { version = "2.0.0", features = ["max_inline", "serde"], optional = true }
>>>>>>> d810d556
ryu = "1.0.12"
unicode-ident = "1.0.6"
kstring = { version = "2.0.0", features = ["serde"], optional = true }

[dependencies.indexmap]
features = ["serde"]
version = "1.9.2"

[dependencies.serde]
features = ["derive"]
version = "1.0.151"

[dependencies.vecmap-rs]
features = ["serde"]
version = "0.1.9"

[dev-dependencies]
criterion = "0.4"
assert-json-diff = "2.0.2"
indoc = "2.0"
pretty_assertions = "1.3.0"
textwrap = "0.16.0"

[dev-dependencies.serde_json]
features = ["preserve_order"]
version = "1.0.91"<|MERGE_RESOLUTION|>--- conflicted
+++ resolved
@@ -28,29 +28,20 @@
 harness = false
 
 [features]
-<<<<<<< HEAD
 default = ["nom-spanned", "perf"]
 nom-spanned = ["dep:nom"]
 nom = ["dep:nom"]
-perf = ["kstring"]
+perf = ["dep:kstring"]
 pest = ["dep:pest", "dep:pest_derive"]
-=======
-default = []
-perf = ["dep:kstring"]
->>>>>>> d810d556
 
 [dependencies]
 pest = { version = "2.5.2", optional = true }
 pest_derive = { version = "2.5.2", optional = true }
 itoa = "1.0.5"
-<<<<<<< HEAD
+kstring = { version = "2.0.0", features = ["max_inline", "serde"], optional = true }
 nom = { version = "7", optional = true }
-=======
-kstring = { version = "2.0.0", features = ["max_inline", "serde"], optional = true }
->>>>>>> d810d556
 ryu = "1.0.12"
 unicode-ident = "1.0.6"
-kstring = { version = "2.0.0", features = ["serde"], optional = true }
 
 [dependencies.indexmap]
 features = ["serde"]
