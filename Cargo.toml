<<<<<<< HEAD
[package]
name = "hcl-rs"
version = "0.13.1"
authors = ["Martin Ohmann <martinohmann@gmail.com>"]
license = "MIT OR Apache-2.0"
description = "HCL parser and formatter for rust with serde support"
repository = "https://github.com/martinohmann/hcl-rs"
documentation = "https://docs.rs/hcl-rs/"
keywords = ["hcl", "serde", "serialization"]
categories = ["encoding"]
readme = "README.md"
edition = "2021"
exclude = [
    ".github/",
]

[lib]
name = "hcl"
path = "src/lib.rs"

[[bench]]
name = "serde"
harness = false

[[bench]]
name = "parse"
harness = false

[[test]]
name = "specsuite"
path = "specsuite/main.rs"
harness = false

[features]
default = ["winnow", "perf"]
winnow = ["dep:winnow"]
perf = ["dep:kstring"]
pest = ["dep:pest", "dep:pest_derive"]

[dependencies]
pest = { version = "2.5.2", optional = true }
pest_derive = { version = "2.5.2", optional = true }
itoa = "1.0.5"
kstring = { version = "2.0.0", features = ["max_inline", "serde"], optional = true }
ryu = "1.0.12"
unicode-ident = "1.0.6"
winnow = { version = "0.3.3", features = ["simd"], optional = true }

[dependencies.indexmap]
features = ["serde"]
version = "1.9.2"

[dependencies.serde]
features = ["derive"]
version = "1.0.151"

[dependencies.vecmap-rs]
features = ["serde"]
version = "0.1.9"

[dev-dependencies]
criterion = "0.4"
assert-json-diff = "2.0.2"
indoc = "2.0"
pretty_assertions = "1.3.0"
textwrap = "0.16.0"

[dev-dependencies.serde_json]
features = ["preserve_order"]
version = "1.0.91"
=======
[workspace]
members = [
    "crates/benchmarks",
    "crates/hcl-rs",
    "crates/specsuite"
]
>>>>>>> 5cf6f967
<|MERGE_RESOLUTION|>--- conflicted
+++ resolved
@@ -1,79 +1,6 @@
-<<<<<<< HEAD
-[package]
-name = "hcl-rs"
-version = "0.13.1"
-authors = ["Martin Ohmann <martinohmann@gmail.com>"]
-license = "MIT OR Apache-2.0"
-description = "HCL parser and formatter for rust with serde support"
-repository = "https://github.com/martinohmann/hcl-rs"
-documentation = "https://docs.rs/hcl-rs/"
-keywords = ["hcl", "serde", "serialization"]
-categories = ["encoding"]
-readme = "README.md"
-edition = "2021"
-exclude = [
-    ".github/",
-]
-
-[lib]
-name = "hcl"
-path = "src/lib.rs"
-
-[[bench]]
-name = "serde"
-harness = false
-
-[[bench]]
-name = "parse"
-harness = false
-
-[[test]]
-name = "specsuite"
-path = "specsuite/main.rs"
-harness = false
-
-[features]
-default = ["winnow", "perf"]
-winnow = ["dep:winnow"]
-perf = ["dep:kstring"]
-pest = ["dep:pest", "dep:pest_derive"]
-
-[dependencies]
-pest = { version = "2.5.2", optional = true }
-pest_derive = { version = "2.5.2", optional = true }
-itoa = "1.0.5"
-kstring = { version = "2.0.0", features = ["max_inline", "serde"], optional = true }
-ryu = "1.0.12"
-unicode-ident = "1.0.6"
-winnow = { version = "0.3.3", features = ["simd"], optional = true }
-
-[dependencies.indexmap]
-features = ["serde"]
-version = "1.9.2"
-
-[dependencies.serde]
-features = ["derive"]
-version = "1.0.151"
-
-[dependencies.vecmap-rs]
-features = ["serde"]
-version = "0.1.9"
-
-[dev-dependencies]
-criterion = "0.4"
-assert-json-diff = "2.0.2"
-indoc = "2.0"
-pretty_assertions = "1.3.0"
-textwrap = "0.16.0"
-
-[dev-dependencies.serde_json]
-features = ["preserve_order"]
-version = "1.0.91"
-=======
 [workspace]
 members = [
     "crates/benchmarks",
     "crates/hcl-rs",
     "crates/specsuite"
-]
->>>>>>> 5cf6f967
+]