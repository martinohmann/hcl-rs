[package]
name = "hcl-rs"
version = "0.13.3"
authors = ["Martin Ohmann <martinohmann@gmail.com>"]
license = "MIT OR Apache-2.0"
description = "HCL parser and formatter for rust with serde support"
repository = "https://github.com/martinohmann/hcl-rs"
documentation = "https://docs.rs/hcl-rs/"
keywords = ["hcl", "serde", "serialization"]
categories = ["encoding"]
readme = "README.md"
edition = "2021"
include = [
  "CHANGELOG.md",
  "Cargo.toml",
  "LICENSE*",
  "README.md",
  "benches/**/*",
  "examples/**/*",
  "src/**/*",
  "tests/**/*"
]

[lib]
name = "hcl"
path = "src/lib.rs"

[features]
<<<<<<< HEAD
default = ["winnow", "perf"]
winnow = ["dep:winnow"]
perf = ["dep:kstring"]
pest = ["dep:pest", "dep:pest_derive"]
=======
default = []
perf = ["hcl-primitives/perf"]
>>>>>>> bd5c9943

[dependencies]
indexmap = { version = "1.9.2", features = ["serde"] }
itoa = "1.0.5"
<<<<<<< HEAD
kstring = { version = "2.0.0", features = ["max_inline", "serde"], optional = true }
pest = { version = "2.5.2", optional = true }
pest_derive = { version = "2.5.2", optional = true }
ryu = "1.0.12"
=======
hcl-primitives = { version = "0.0.1", path = "../hcl-primitives", features = ["serde"] }
pest = "2.5.2"
pest_derive = "2.5.2"
>>>>>>> bd5c9943
serde = { version = "1.0.151", features = ["derive"] }
vecmap-rs = { version = "0.1.9", features = ["serde"] }
winnow = { version = "0.3.3", features = ["simd"], optional = true }

[dev-dependencies]
indoc = "2.0"
pretty_assertions = "1.3.0"
serde_json = { version = "1.0.91", features = ["preserve_order"] }
testdata = { path = "../testdata" }<|MERGE_RESOLUTION|>--- conflicted
+++ resolved
@@ -26,29 +26,17 @@
 path = "src/lib.rs"
 
 [features]
-<<<<<<< HEAD
 default = ["winnow", "perf"]
 winnow = ["dep:winnow"]
-perf = ["dep:kstring"]
+perf = ["hcl-primitives/perf"]
 pest = ["dep:pest", "dep:pest_derive"]
-=======
-default = []
-perf = ["hcl-primitives/perf"]
->>>>>>> bd5c9943
 
 [dependencies]
 indexmap = { version = "1.9.2", features = ["serde"] }
 itoa = "1.0.5"
-<<<<<<< HEAD
-kstring = { version = "2.0.0", features = ["max_inline", "serde"], optional = true }
+hcl-primitives = { version = "0.0.1", path = "../hcl-primitives", features = ["serde"] }
 pest = { version = "2.5.2", optional = true }
 pest_derive = { version = "2.5.2", optional = true }
-ryu = "1.0.12"
-=======
-hcl-primitives = { version = "0.0.1", path = "../hcl-primitives", features = ["serde"] }
-pest = "2.5.2"
-pest_derive = "2.5.2"
->>>>>>> bd5c9943
 serde = { version = "1.0.151", features = ["derive"] }
 vecmap-rs = { version = "0.1.9", features = ["serde"] }
 winnow = { version = "0.3.3", features = ["simd"], optional = true }
