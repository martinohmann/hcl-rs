--- conflicted
+++ resolved
@@ -68,7 +68,6 @@
 decorate_impl!(Attribute);
 span_impl!(Attribute);
 
-<<<<<<< HEAD
 impl Format for Attribute {
     fn format(&mut self, fmt: &mut Formatter) {
         fmt.visit_attr_mut(AttributeMut::new(self));
@@ -76,12 +75,8 @@
     }
 }
 
-/// Allows mutable access to the value and surrounding [`Decor`](crate::Decor) of an [`Attribute`]
-/// but not to its key.
-=======
 /// Allows mutable access to the value and surrounding [`Decor`] of an [`Attribute`] but not to its
 /// key.
->>>>>>> 870df833
 ///
 /// This type wraps the attribute returned by
 /// [`Body::get_attribute_mut`](crate::structure::Body::get_attribute_mut) and in the iterator
