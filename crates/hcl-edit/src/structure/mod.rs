//! Types to represent the HCL structural sub-language.

<<<<<<< HEAD
use crate::encode::{EncodeDecorated, EncodeState, NO_DECOR};
use crate::expr::Expression;
use crate::format::{Format, Formatter};
use crate::repr::{Decor, Decorate, Decorated, SetSpan, Span};
use crate::visit_mut::VisitMut;
use crate::{parser, Ident, RawString};
use std::fmt;
use std::ops::{self, Range};
use std::str::FromStr;

/// An owning iterator over the elements of a `Body`.
///
/// Values of this type are created by the [`into_iter`] method on [`Body`] (provided by the
/// [`IntoIterator`] trait). See its documentation for more.
///
/// [`into_iter`]: IntoIterator::into_iter
/// [`IntoIterator`]: core::iter::IntoIterator
pub type IntoIter = Box<dyn Iterator<Item = Structure>>;

/// An iterator over the elements of a `Body`.
///
/// Values of this type are created by the [`iter`] method on [`Body`]. See its documentation
/// for more.
///
/// [`iter`]: Body::iter
pub type Iter<'a> = Box<dyn Iterator<Item = &'a Structure> + 'a>;

/// A mutable iterator over the elements of a `Body`.
///
/// Values of this type are created by the [`iter_mut`] method on [`Body`]. See its
/// documentation for more.
///
/// [`iter_mut`]: Body::iter_mut
pub type IterMut<'a> = Box<dyn Iterator<Item = &'a mut Structure> + 'a>;

/// Represents an HCL config file body.
///
/// A `Body` consists of zero or more [`Attribute`] and [`Block`] HCL structures.
#[derive(Debug, Clone, Default, Eq)]
pub struct Body {
    structures: Vec<Structure>,
    decor: Decor,
    span: Option<Range<usize>>,
}

impl Body {
    /// Constructs a new, empty `Body`.
    #[inline]
    pub fn new() -> Self {
        Body::default()
    }

    /// Constructs a new, empty `Body` with at least the specified capacity.
    #[inline]
    pub fn with_capacity(capacity: usize) -> Self {
        Body {
            structures: Vec::with_capacity(capacity),
            ..Default::default()
        }
    }

    /// Returns `true` if the body contains no structures.
    #[inline]
    pub fn is_empty(&self) -> bool {
        self.structures.is_empty()
    }

    /// Returns the number of structures in the body, also referred to as its 'length'.
    #[inline]
    pub fn len(&self) -> usize {
        self.structures.len()
    }

    /// Clears the body, removing all structures.
    #[inline]
    pub fn clear(&mut self) {
        self.structures.clear();
    }

    /// Returns a reference to the structure at the given index, or `None` if the index is out of
    /// bounds.
    #[inline]
    pub fn get(&self, index: usize) -> Option<&Structure> {
        self.structures.get(index)
    }

    /// Returns a mutable reference to the structure at the given index, or `None` if the index is
    /// out of bounds.
    #[inline]
    pub fn get_mut(&mut self, index: usize) -> Option<&mut Structure> {
        self.structures.get_mut(index)
    }

    /// Inserts a structure at position `index` within the body, shifting all structures after it
    /// to the right.
    ///
    /// # Panics
    ///
    /// Panics if `index > len`.
    #[inline]
    pub fn insert(&mut self, index: usize, structure: impl Into<Structure>) {
        self.structures.insert(index, structure.into());
    }

    /// Appends a structure to the back of the body.
    ///
    /// # Panics
    ///
    /// Panics if the new capacity exceeds `isize::MAX` bytes.
    #[inline]
    pub fn push(&mut self, structure: impl Into<Structure>) {
        self.structures.push(structure.into());
    }

    /// Removes the last structure from the body and returns it, or [`None`] if it is empty.
    #[inline]
    pub fn pop(&mut self) -> Option<Structure> {
        self.structures.pop()
    }

    /// Removes and returns the structure at position `index` within the body, shifting all
    /// elements after it to the left.
    ///
    /// Like `Vec::remove`, the structure is removed by shifting all of the structures that follow
    /// it, preserving their relative order. **This perturbs the index of all of those elements!**
    ///
    /// # Panics
    ///
    /// Panics if `index` is out of bounds.
    #[inline]
    pub fn remove(&mut self, index: usize) -> Structure {
        self.structures.remove(index)
    }

    /// An iterator visiting all body structures in insertion order. The iterator element type is
    /// `&'a Structure`.
    #[inline]
    pub fn iter(&self) -> Iter<'_> {
        Box::new(self.structures.iter())
    }

    /// An iterator visiting all body structures in insertion order, with mutable references to the
    /// values. The iterator element type is `&'a mut Structure`.
    #[inline]
    pub fn iter_mut(&mut self) -> IterMut<'_> {
        Box::new(self.structures.iter_mut())
    }

    pub(crate) fn despan(&mut self, input: &str) {
        self.decor.despan(input);
        for structure in &mut self.structures {
            structure.despan(input);
        }
    }
}

impl PartialEq for Body {
    fn eq(&self, other: &Self) -> bool {
        self.structures == other.structures
    }
}

impl fmt::Display for Body {
    fn fmt(&self, f: &mut fmt::Formatter<'_>) -> fmt::Result {
        let mut state = EncodeState::new(f);
        self.encode_decorated(&mut state, NO_DECOR)
    }
}

impl FromStr for Body {
    type Err = parser::Error;

    fn from_str(s: &str) -> Result<Self, Self::Err> {
        parser::parse_body(s)
    }
}

impl From<Vec<Structure>> for Body {
    fn from(structures: Vec<Structure>) -> Self {
        Body {
            structures,
            ..Default::default()
        }
    }
}

impl<T> Extend<T> for Body
where
    T: Into<Structure>,
{
    fn extend<I>(&mut self, iterable: I)
    where
        I: IntoIterator<Item = T>,
    {
        let iter = iterable.into_iter();
        let reserve = if self.is_empty() {
            iter.size_hint().0
        } else {
            (iter.size_hint().0 + 1) / 2
        };
        self.structures.reserve(reserve);
        iter.for_each(|v| self.push(v));
    }
}

impl<T> FromIterator<T> for Body
where
    T: Into<Structure>,
{
    fn from_iter<I>(iterable: I) -> Self
    where
        I: IntoIterator<Item = T>,
    {
        let iter = iterable.into_iter();
        let lower = iter.size_hint().0;
        let mut body = Body::with_capacity(lower);
        body.extend(iter);
        body
    }
}

impl IntoIterator for Body {
    type Item = Structure;
    type IntoIter = IntoIter;

    fn into_iter(self) -> Self::IntoIter {
        Box::new(self.structures.into_iter())
    }
}

impl<'a> IntoIterator for &'a Body {
    type Item = &'a Structure;
    type IntoIter = Iter<'a>;

    fn into_iter(self) -> Self::IntoIter {
        self.iter()
    }
}

impl<'a> IntoIterator for &'a mut Body {
    type Item = &'a mut Structure;
    type IntoIter = IterMut<'a>;

    fn into_iter(self) -> Self::IntoIter {
        self.iter_mut()
    }
}
=======
mod attribute;
mod block;
mod body;

pub use self::attribute::{Attribute, AttributeMut};
pub use self::block::{Block, BlockBuilder, BlockLabel};
pub use self::body::{
    Attributes, AttributesMut, Blocks, BlocksMut, Body, BodyBuilder, IntoAttributes, IntoBlocks,
    IntoIter, Iter, IterMut,
};
use crate::repr::{Decor, Decorate, SetSpan, Span};
use std::ops::Range;
>>>>>>> f11bc221

impl Format for Body {
    fn format_with(&mut self, mut formatter: Formatter) {
        formatter.visit_body_mut(self);
    }
}

/// Represents an HCL structure.
///
/// There are two possible structures that can occur in an HCL [`Body`]: [`Attribute`]s and [`Block`]s.
#[derive(Debug, Clone, PartialEq, Eq)]
pub enum Structure {
    /// Represents an HCL attribute.
    Attribute(Attribute),
    /// Represents an HCL block.
    Block(Block),
}

impl Structure {
    /// Returns `true` if the structure represents an [`Attribute`].
    pub fn is_attribute(&self) -> bool {
        self.as_attribute().is_some()
    }

    /// Returns `true` if the structure represents a [`Block`].
    pub fn is_block(&self) -> bool {
        self.as_block().is_some()
    }

    /// If the `Structure` is an `Attribute`, returns it.
    ///
    /// # Errors
    ///
    /// An [`Err`](core::result::Result::Err) is returns with the same `Structure` that was passed
    /// in if it is not an `Attribute`.
    pub fn into_attribute(self) -> Result<Attribute, Structure> {
        match self {
            Structure::Attribute(attr) => Ok(attr),
            Structure::Block(_) => Err(self),
        }
    }

    /// If the `Structure` is an `Attribute`, returns a reference to it, otherwise `None`.
    pub fn as_attribute(&self) -> Option<&Attribute> {
        match self {
            Structure::Attribute(attr) => Some(attr),
            Structure::Block(_) => None,
        }
    }

    /// If the `Structure` is an `Attribute`, returns a mutable reference to it, otherwise `None`.
    pub fn as_attribute_mut(&mut self) -> Option<&mut Attribute> {
        match self {
            Structure::Attribute(attr) => Some(attr),
            Structure::Block(_) => None,
        }
    }

    /// If the `Structure` is a `Block`, returns it.
    ///
    /// # Errors
    ///
    /// An [`Err`](core::result::Result::Err) is returns with the same `Structure` that was passed
    /// in if it is not a `Block`.
    pub fn into_block(self) -> Result<Block, Structure> {
        match self {
            Structure::Block(block) => Ok(block),
            Structure::Attribute(_) => Err(self),
        }
    }

    /// If the `Structure` is a `Block`, returns a reference to it, otherwise `None`.
    pub fn as_block(&self) -> Option<&Block> {
        match self {
            Structure::Block(block) => Some(block),
            Structure::Attribute(_) => None,
        }
    }

    /// If the `Structure` is a `Block`, returns a mutable reference to it, otherwise `None`.
    pub fn as_block_mut(&mut self) -> Option<&mut Block> {
        match self {
            Structure::Block(block) => Some(block),
            Structure::Attribute(_) => None,
        }
    }

    pub(crate) fn despan(&mut self, input: &str) {
        match self {
            Structure::Attribute(attr) => attr.despan(input),
            Structure::Block(block) => block.despan(input),
        }
    }
}

impl From<Attribute> for Structure {
    fn from(value: Attribute) -> Self {
        Structure::Attribute(value)
    }
}

impl From<Block> for Structure {
    fn from(value: Block) -> Self {
        Structure::Block(value)
    }
}

forward_decorate_impl!(Structure => { Attribute, Block });
forward_span_impl!(Structure => { Attribute, Block });

/// Allows mutable access to a structure, except for attribute keys which are immutable.
///
/// This type wraps the structure in the iterator returned by
/// [`Body::iter_mut`](crate::structure::Body::iter_mut).
pub struct StructureMut<'a> {
    structure: &'a mut Structure,
}

impl<'a> StructureMut<'a> {
    pub(crate) fn new(structure: &'a mut Structure) -> StructureMut<'a> {
        StructureMut { structure }
    }

    /// Returns `true` if the structure represents an [`Attribute`].
    pub fn is_attribute(&self) -> bool {
        self.as_attribute().is_some()
    }

    /// Returns `true` if the structure represents a [`Block`].
    pub fn is_block(&self) -> bool {
        self.as_block().is_some()
    }

    /// If the `Structure` is an `Attribute`, returns a reference to it, otherwise `None`.
    pub fn as_attribute(&self) -> Option<&Attribute> {
        self.structure.as_attribute()
    }

    /// If the `Structure` is an `Attribute`, returns a mutable reference to it, otherwise `None`.
    pub fn as_attribute_mut(&mut self) -> Option<AttributeMut<'_>> {
        self.structure.as_attribute_mut().map(AttributeMut::new)
    }

    /// If the `Structure` is a `Block`, returns a reference to it, otherwise `None`.
    pub fn as_block(&self) -> Option<&Block> {
        self.structure.as_block()
    }

    /// If the `Structure` is a `Block`, returns a mutable reference to it, otherwise `None`.
    pub fn as_block_mut(&mut self) -> Option<&mut Block> {
        self.structure.as_block_mut()
    }
}

<<<<<<< HEAD
/// Represents a oneline HCL block body containing zero or one [`Attribute`]s.
#[derive(Debug, Clone, PartialEq, Eq, Default)]
pub struct OnelineBody {
    // Always of variant `Structure::Attribute` if not `None`. It's wrapped in a `Structure` to
    // support the creation of iterators over (mutable) `Structure` references in `BlockBody`.
    attr: Option<Structure>,
    pub(crate) trailing: RawString,
}

impl OnelineBody {
    /// Creates a new empty `OnelineBody`.
    pub fn new() -> OnelineBody {
        OnelineBody::default()
    }

    /// Returns `true` if the block body is empty.
    pub fn is_empty(&self) -> bool {
        self.attr.is_none()
    }

    /// Sets the optional [`Attribute`] within the online block body.
    pub fn set_attribute(&mut self, attr: impl Into<Attribute>) {
        self.attr = Some(Structure::Attribute(attr.into()))
    }

    /// If the `OnelineBody` contains an `Attribute`, returns a reference to it, otherwise `None`.
    pub fn as_attribute(&self) -> Option<&Attribute> {
        self.attr.as_ref().and_then(Structure::as_attribute)
    }

    /// If the `OnelineBody` contains an `Attribute`, returns a mutable reference to it, otherwise
    /// `None`.
    pub fn as_attribute_mut(&mut self) -> Option<&mut Attribute> {
        self.attr.as_mut().and_then(Structure::as_attribute_mut)
    }

    /// Return a reference to raw trailing decor before the block's closing `}`.
    pub fn trailing(&self) -> &RawString {
        &self.trailing
    }

    /// Set the raw trailing decor before the block's closing `}`.
    pub fn set_trailing(&mut self, trailing: impl Into<RawString>) {
        self.trailing = trailing.into();
=======
impl<'a> Decorate for StructureMut<'a> {
    fn decor(&self) -> &Decor {
        self.structure.decor()
>>>>>>> f11bc221
    }

    fn decor_mut(&mut self) -> &mut Decor {
        self.structure.decor_mut()
    }
}

impl<'a> Span for StructureMut<'a> {
    fn span(&self) -> Option<Range<usize>> {
        self.structure.span()
    }
}<|MERGE_RESOLUTION|>--- conflicted
+++ resolved
@@ -1,254 +1,5 @@
 //! Types to represent the HCL structural sub-language.
 
-<<<<<<< HEAD
-use crate::encode::{EncodeDecorated, EncodeState, NO_DECOR};
-use crate::expr::Expression;
-use crate::format::{Format, Formatter};
-use crate::repr::{Decor, Decorate, Decorated, SetSpan, Span};
-use crate::visit_mut::VisitMut;
-use crate::{parser, Ident, RawString};
-use std::fmt;
-use std::ops::{self, Range};
-use std::str::FromStr;
-
-/// An owning iterator over the elements of a `Body`.
-///
-/// Values of this type are created by the [`into_iter`] method on [`Body`] (provided by the
-/// [`IntoIterator`] trait). See its documentation for more.
-///
-/// [`into_iter`]: IntoIterator::into_iter
-/// [`IntoIterator`]: core::iter::IntoIterator
-pub type IntoIter = Box<dyn Iterator<Item = Structure>>;
-
-/// An iterator over the elements of a `Body`.
-///
-/// Values of this type are created by the [`iter`] method on [`Body`]. See its documentation
-/// for more.
-///
-/// [`iter`]: Body::iter
-pub type Iter<'a> = Box<dyn Iterator<Item = &'a Structure> + 'a>;
-
-/// A mutable iterator over the elements of a `Body`.
-///
-/// Values of this type are created by the [`iter_mut`] method on [`Body`]. See its
-/// documentation for more.
-///
-/// [`iter_mut`]: Body::iter_mut
-pub type IterMut<'a> = Box<dyn Iterator<Item = &'a mut Structure> + 'a>;
-
-/// Represents an HCL config file body.
-///
-/// A `Body` consists of zero or more [`Attribute`] and [`Block`] HCL structures.
-#[derive(Debug, Clone, Default, Eq)]
-pub struct Body {
-    structures: Vec<Structure>,
-    decor: Decor,
-    span: Option<Range<usize>>,
-}
-
-impl Body {
-    /// Constructs a new, empty `Body`.
-    #[inline]
-    pub fn new() -> Self {
-        Body::default()
-    }
-
-    /// Constructs a new, empty `Body` with at least the specified capacity.
-    #[inline]
-    pub fn with_capacity(capacity: usize) -> Self {
-        Body {
-            structures: Vec::with_capacity(capacity),
-            ..Default::default()
-        }
-    }
-
-    /// Returns `true` if the body contains no structures.
-    #[inline]
-    pub fn is_empty(&self) -> bool {
-        self.structures.is_empty()
-    }
-
-    /// Returns the number of structures in the body, also referred to as its 'length'.
-    #[inline]
-    pub fn len(&self) -> usize {
-        self.structures.len()
-    }
-
-    /// Clears the body, removing all structures.
-    #[inline]
-    pub fn clear(&mut self) {
-        self.structures.clear();
-    }
-
-    /// Returns a reference to the structure at the given index, or `None` if the index is out of
-    /// bounds.
-    #[inline]
-    pub fn get(&self, index: usize) -> Option<&Structure> {
-        self.structures.get(index)
-    }
-
-    /// Returns a mutable reference to the structure at the given index, or `None` if the index is
-    /// out of bounds.
-    #[inline]
-    pub fn get_mut(&mut self, index: usize) -> Option<&mut Structure> {
-        self.structures.get_mut(index)
-    }
-
-    /// Inserts a structure at position `index` within the body, shifting all structures after it
-    /// to the right.
-    ///
-    /// # Panics
-    ///
-    /// Panics if `index > len`.
-    #[inline]
-    pub fn insert(&mut self, index: usize, structure: impl Into<Structure>) {
-        self.structures.insert(index, structure.into());
-    }
-
-    /// Appends a structure to the back of the body.
-    ///
-    /// # Panics
-    ///
-    /// Panics if the new capacity exceeds `isize::MAX` bytes.
-    #[inline]
-    pub fn push(&mut self, structure: impl Into<Structure>) {
-        self.structures.push(structure.into());
-    }
-
-    /// Removes the last structure from the body and returns it, or [`None`] if it is empty.
-    #[inline]
-    pub fn pop(&mut self) -> Option<Structure> {
-        self.structures.pop()
-    }
-
-    /// Removes and returns the structure at position `index` within the body, shifting all
-    /// elements after it to the left.
-    ///
-    /// Like `Vec::remove`, the structure is removed by shifting all of the structures that follow
-    /// it, preserving their relative order. **This perturbs the index of all of those elements!**
-    ///
-    /// # Panics
-    ///
-    /// Panics if `index` is out of bounds.
-    #[inline]
-    pub fn remove(&mut self, index: usize) -> Structure {
-        self.structures.remove(index)
-    }
-
-    /// An iterator visiting all body structures in insertion order. The iterator element type is
-    /// `&'a Structure`.
-    #[inline]
-    pub fn iter(&self) -> Iter<'_> {
-        Box::new(self.structures.iter())
-    }
-
-    /// An iterator visiting all body structures in insertion order, with mutable references to the
-    /// values. The iterator element type is `&'a mut Structure`.
-    #[inline]
-    pub fn iter_mut(&mut self) -> IterMut<'_> {
-        Box::new(self.structures.iter_mut())
-    }
-
-    pub(crate) fn despan(&mut self, input: &str) {
-        self.decor.despan(input);
-        for structure in &mut self.structures {
-            structure.despan(input);
-        }
-    }
-}
-
-impl PartialEq for Body {
-    fn eq(&self, other: &Self) -> bool {
-        self.structures == other.structures
-    }
-}
-
-impl fmt::Display for Body {
-    fn fmt(&self, f: &mut fmt::Formatter<'_>) -> fmt::Result {
-        let mut state = EncodeState::new(f);
-        self.encode_decorated(&mut state, NO_DECOR)
-    }
-}
-
-impl FromStr for Body {
-    type Err = parser::Error;
-
-    fn from_str(s: &str) -> Result<Self, Self::Err> {
-        parser::parse_body(s)
-    }
-}
-
-impl From<Vec<Structure>> for Body {
-    fn from(structures: Vec<Structure>) -> Self {
-        Body {
-            structures,
-            ..Default::default()
-        }
-    }
-}
-
-impl<T> Extend<T> for Body
-where
-    T: Into<Structure>,
-{
-    fn extend<I>(&mut self, iterable: I)
-    where
-        I: IntoIterator<Item = T>,
-    {
-        let iter = iterable.into_iter();
-        let reserve = if self.is_empty() {
-            iter.size_hint().0
-        } else {
-            (iter.size_hint().0 + 1) / 2
-        };
-        self.structures.reserve(reserve);
-        iter.for_each(|v| self.push(v));
-    }
-}
-
-impl<T> FromIterator<T> for Body
-where
-    T: Into<Structure>,
-{
-    fn from_iter<I>(iterable: I) -> Self
-    where
-        I: IntoIterator<Item = T>,
-    {
-        let iter = iterable.into_iter();
-        let lower = iter.size_hint().0;
-        let mut body = Body::with_capacity(lower);
-        body.extend(iter);
-        body
-    }
-}
-
-impl IntoIterator for Body {
-    type Item = Structure;
-    type IntoIter = IntoIter;
-
-    fn into_iter(self) -> Self::IntoIter {
-        Box::new(self.structures.into_iter())
-    }
-}
-
-impl<'a> IntoIterator for &'a Body {
-    type Item = &'a Structure;
-    type IntoIter = Iter<'a>;
-
-    fn into_iter(self) -> Self::IntoIter {
-        self.iter()
-    }
-}
-
-impl<'a> IntoIterator for &'a mut Body {
-    type Item = &'a mut Structure;
-    type IntoIter = IterMut<'a>;
-
-    fn into_iter(self) -> Self::IntoIter {
-        self.iter_mut()
-    }
-}
-=======
 mod attribute;
 mod block;
 mod body;
@@ -261,13 +12,6 @@
 };
 use crate::repr::{Decor, Decorate, SetSpan, Span};
 use std::ops::Range;
->>>>>>> f11bc221
-
-impl Format for Body {
-    fn format_with(&mut self, mut formatter: Formatter) {
-        formatter.visit_body_mut(self);
-    }
-}
 
 /// Represents an HCL structure.
 ///
@@ -416,56 +160,9 @@
     }
 }
 
-<<<<<<< HEAD
-/// Represents a oneline HCL block body containing zero or one [`Attribute`]s.
-#[derive(Debug, Clone, PartialEq, Eq, Default)]
-pub struct OnelineBody {
-    // Always of variant `Structure::Attribute` if not `None`. It's wrapped in a `Structure` to
-    // support the creation of iterators over (mutable) `Structure` references in `BlockBody`.
-    attr: Option<Structure>,
-    pub(crate) trailing: RawString,
-}
-
-impl OnelineBody {
-    /// Creates a new empty `OnelineBody`.
-    pub fn new() -> OnelineBody {
-        OnelineBody::default()
-    }
-
-    /// Returns `true` if the block body is empty.
-    pub fn is_empty(&self) -> bool {
-        self.attr.is_none()
-    }
-
-    /// Sets the optional [`Attribute`] within the online block body.
-    pub fn set_attribute(&mut self, attr: impl Into<Attribute>) {
-        self.attr = Some(Structure::Attribute(attr.into()))
-    }
-
-    /// If the `OnelineBody` contains an `Attribute`, returns a reference to it, otherwise `None`.
-    pub fn as_attribute(&self) -> Option<&Attribute> {
-        self.attr.as_ref().and_then(Structure::as_attribute)
-    }
-
-    /// If the `OnelineBody` contains an `Attribute`, returns a mutable reference to it, otherwise
-    /// `None`.
-    pub fn as_attribute_mut(&mut self) -> Option<&mut Attribute> {
-        self.attr.as_mut().and_then(Structure::as_attribute_mut)
-    }
-
-    /// Return a reference to raw trailing decor before the block's closing `}`.
-    pub fn trailing(&self) -> &RawString {
-        &self.trailing
-    }
-
-    /// Set the raw trailing decor before the block's closing `}`.
-    pub fn set_trailing(&mut self, trailing: impl Into<RawString>) {
-        self.trailing = trailing.into();
-=======
 impl<'a> Decorate for StructureMut<'a> {
     fn decor(&self) -> &Decor {
         self.structure.decor()
->>>>>>> f11bc221
     }
 
     fn decor_mut(&mut self) -> &mut Decor {
