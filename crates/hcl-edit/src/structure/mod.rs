--- conflicted
+++ resolved
@@ -107,11 +107,6 @@
     }
 }
 
-<<<<<<< HEAD
-impl Format for Body {
-    fn format_with(&mut self, mut formatter: Formatter) {
-        formatter.visit_body_mut(self);
-=======
 impl<T> Extend<T> for Body
 where
     T: Into<Structure>,
@@ -162,7 +157,12 @@
 
     fn into_iter(self) -> Self::IntoIter {
         self.iter_mut()
->>>>>>> 9b105565
+    }
+}
+
+impl Format for Body {
+    fn format_with(&mut self, mut formatter: Formatter) {
+        formatter.visit_body_mut(self);
     }
 }
 
