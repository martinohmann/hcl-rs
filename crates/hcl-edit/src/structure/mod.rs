--- conflicted
+++ resolved
@@ -248,18 +248,15 @@
     }
 }
 
-<<<<<<< HEAD
 impl Format for Body {
     fn format_with(&mut self, mut formatter: Formatter) {
         formatter.visit_body_mut(self);
     }
 }
 
-=======
 /// Represents an HCL structure.
 ///
 /// There are two possible structures that can occur in an HCL [`Body`]: [`Attribute`]s and [`Block`]s.
->>>>>>> e268c712
 #[derive(Debug, Clone, PartialEq, Eq)]
 pub enum Structure {
     /// Represents an HCL attribute.
