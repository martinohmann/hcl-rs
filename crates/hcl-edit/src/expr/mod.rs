--- conflicted
+++ resolved
@@ -191,713 +191,7 @@
     }
 }
 
-<<<<<<< HEAD
-#[derive(Debug, Clone, Eq, Default)]
-pub struct Array {
-    values: Vec<Expression>,
-    pub(crate) trailing: RawString,
-    trailing_comma: bool,
-    decor: Decor,
-    span: Option<Range<usize>>,
-}
-
-impl Array {
-    pub fn new() -> Array {
-        Array {
-            values: Vec::new(),
-            trailing: RawString::default(),
-            trailing_comma: false,
-            decor: Decor::default(),
-            span: None,
-        }
-    }
-
-    pub fn len(&self) -> usize {
-        self.values.len()
-    }
-
-    pub fn is_empty(&self) -> bool {
-        self.values.is_empty()
-    }
-
-    pub fn get(&self, index: usize) -> Option<&Expression> {
-        self.values.get(index)
-    }
-
-    pub fn insert(&mut self, index: usize, value: impl Into<Expression>) {
-        self.values.insert(index, value.into());
-    }
-
-    pub fn push(&mut self, value: impl Into<Expression>) {
-        self.values.push(value.into());
-    }
-
-    pub fn remove(&mut self, index: usize) -> Expression {
-        self.values.remove(index)
-    }
-
-    /// An iterator visiting all values in insertion order. The iterator element type is `&'a
-    /// Expression`.
-    pub fn iter(&self) -> Iter<'_> {
-        Box::new(self.values.iter())
-    }
-
-    /// An iterator visiting all values in insertion order, with mutable references to the values.
-    /// The iterator element type is `&'a mut Expression`.
-    pub fn iter_mut(&mut self) -> IterMut<'_> {
-        Box::new(self.values.iter_mut())
-    }
-
-    pub fn trailing(&self) -> &RawString {
-        &self.trailing
-    }
-
-    pub fn set_trailing(&mut self, trailing: impl Into<RawString>) {
-        self.trailing = trailing.into();
-    }
-
-    pub fn trailing_comma(&self) -> bool {
-        self.trailing_comma
-    }
-
-    pub fn set_trailing_comma(&mut self, yes: bool) {
-        self.trailing_comma = yes;
-    }
-
-    pub(crate) fn despan(&mut self, input: &str) {
-        self.decor.despan(input);
-        self.trailing.despan(input);
-
-        for value in &mut self.values {
-            value.despan(input);
-        }
-    }
-}
-
-impl PartialEq for Array {
-    fn eq(&self, other: &Self) -> bool {
-        self.values == other.values
-            && self.trailing_comma == other.trailing_comma
-            && self.trailing == other.trailing
-    }
-}
-
-impl From<Vec<Expression>> for Array {
-    fn from(values: Vec<Expression>) -> Self {
-        Array {
-            values,
-            trailing: RawString::default(),
-            trailing_comma: false,
-            decor: Decor::default(),
-            span: None,
-        }
-    }
-}
-
-impl<T> Extend<T> for Array
-where
-    T: Into<Expression>,
-{
-    fn extend<I>(&mut self, iterable: I)
-    where
-        I: IntoIterator<Item = T>,
-    {
-        for v in iterable {
-            self.push(v);
-        }
-    }
-}
-
-impl<T> FromIterator<T> for Array
-where
-    T: Into<Expression>,
-{
-    fn from_iter<I>(iter: I) -> Self
-    where
-        I: IntoIterator<Item = T>,
-    {
-        iter.into_iter().map(Into::into).collect::<Vec<_>>().into()
-    }
-}
-
-impl IntoIterator for Array {
-    type Item = Expression;
-    type IntoIter = IntoIter;
-
-    fn into_iter(self) -> Self::IntoIter {
-        Box::new(self.values.into_iter())
-    }
-}
-
-impl<'a> IntoIterator for &'a Array {
-    type Item = &'a Expression;
-    type IntoIter = Iter<'a>;
-
-    fn into_iter(self) -> Self::IntoIter {
-        self.iter()
-    }
-}
-
-impl<'a> IntoIterator for &'a mut Array {
-    type Item = &'a mut Expression;
-    type IntoIter = IterMut<'a>;
-
-    fn into_iter(self) -> Self::IntoIter {
-        self.iter_mut()
-    }
-}
-
-#[derive(Debug, Clone, Eq, Default)]
-pub struct Object {
-    items: VecMap<ObjectKey, ObjectValue>,
-    pub(crate) trailing: RawString,
-    decor: Decor,
-    span: Option<Range<usize>>,
-}
-
-impl Object {
-    pub fn new() -> Object {
-        Object {
-            items: VecMap::new(),
-            trailing: RawString::default(),
-            decor: Decor::default(),
-            span: None,
-        }
-    }
-
-    pub fn len(&self) -> usize {
-        self.items.len()
-    }
-
-    pub fn is_empty(&self) -> bool {
-        self.items.is_empty()
-    }
-
-    pub fn contains_key(&self, key: &ObjectKey) -> bool {
-        self.items.contains_key(key)
-    }
-
-    pub fn get(&self, key: &ObjectKey) -> Option<&ObjectValue> {
-        self.items.get(key)
-    }
-
-    pub fn insert(
-        &mut self,
-        key: impl Into<ObjectKey>,
-        value: impl Into<ObjectValue>,
-    ) -> Option<ObjectValue> {
-        self.items.insert(key.into(), value.into())
-    }
-
-    pub fn remove(&mut self, key: &ObjectKey) -> Option<ObjectValue> {
-        self.items.remove(key)
-    }
-
-    pub fn remove_entry(&mut self, key: &ObjectKey) -> Option<(ObjectKey, ObjectValue)> {
-        self.items.remove_entry(key)
-    }
-
-    /// An iterator visiting all key-value pairs in insertion order. The iterator element type is
-    /// `(&'a ObjectKey, &'a ObjectValue)`.
-    pub fn iter(&self) -> ObjectIter<'_> {
-        Box::new(self.items.iter())
-    }
-
-    /// An iterator visiting all key-value pairs in insertion order, with mutable references to the
-    /// values. The iterator element type is `(ObjectKeyMut<'a>, &'a mut ObjectValue)`.
-    pub fn iter_mut(&mut self) -> ObjectIterMut<'_> {
-        Box::new(
-            self.items
-                .iter_mut2()
-                .map(|(k, v)| (ObjectKeyMut::new(k), v)),
-        )
-    }
-
-    pub fn trailing(&self) -> &RawString {
-        &self.trailing
-    }
-
-    pub fn set_trailing(&mut self, trailing: impl Into<RawString>) {
-        self.trailing = trailing.into();
-    }
-
-    pub(crate) fn despan(&mut self, input: &str) {
-        self.decor.despan(input);
-        self.trailing.despan(input);
-
-        for (key, value) in self.items.iter_mut2() {
-            key.despan(input);
-            value.despan(input);
-        }
-    }
-}
-
-impl PartialEq for Object {
-    fn eq(&self, other: &Self) -> bool {
-        self.items == other.items && self.trailing == other.trailing
-    }
-}
-
-impl From<VecMap<ObjectKey, ObjectValue>> for Object {
-    fn from(items: VecMap<ObjectKey, ObjectValue>) -> Self {
-        Object {
-            items,
-            trailing: RawString::default(),
-            decor: Decor::default(),
-            span: None,
-        }
-    }
-}
-
-impl<K, V> Extend<(K, V)> for Object
-where
-    K: Into<ObjectKey>,
-    V: Into<ObjectValue>,
-{
-    fn extend<I>(&mut self, iterable: I)
-    where
-        I: IntoIterator<Item = (K, V)>,
-    {
-        for (k, v) in iterable {
-            self.insert(k, v);
-        }
-    }
-}
-
-impl<K, V> FromIterator<(K, V)> for Object
-where
-    K: Into<ObjectKey>,
-    V: Into<ObjectValue>,
-{
-    fn from_iter<I>(iter: I) -> Self
-    where
-        I: IntoIterator<Item = (K, V)>,
-    {
-        iter.into_iter()
-            .map(|(k, v)| (k.into(), v.into()))
-            .collect::<VecMap<_, _>>()
-            .into()
-    }
-}
-
-impl IntoIterator for Object {
-    type Item = (ObjectKey, ObjectValue);
-    type IntoIter = ObjectIntoIter;
-
-    fn into_iter(self) -> Self::IntoIter {
-        Box::new(self.items.into_iter())
-    }
-}
-
-impl<'a> IntoIterator for &'a Object {
-    type Item = (&'a ObjectKey, &'a ObjectValue);
-    type IntoIter = ObjectIter<'a>;
-
-    fn into_iter(self) -> Self::IntoIter {
-        self.iter()
-    }
-}
-
-impl<'a> IntoIterator for &'a mut Object {
-    type Item = (ObjectKeyMut<'a>, &'a mut ObjectValue);
-    type IntoIter = ObjectIterMut<'a>;
-
-    fn into_iter(self) -> Self::IntoIter {
-        self.iter_mut()
-    }
-}
-
-#[derive(Debug, Clone, PartialEq, Eq)]
-pub enum ObjectKey {
-    Ident(Decorated<Ident>),
-    Expression(Expression),
-}
-
-impl ObjectKey {
-    pub(crate) fn despan(&mut self, input: &str) {
-        match self {
-            ObjectKey::Ident(ident) => ident.decor_mut().despan(input),
-            ObjectKey::Expression(expr) => expr.despan(input),
-        }
-    }
-}
-
-impl From<Decorated<Ident>> for ObjectKey {
-    fn from(ident: Decorated<Ident>) -> Self {
-        ObjectKey::Ident(ident)
-    }
-}
-
-impl From<Ident> for ObjectKey {
-    fn from(ident: Ident) -> Self {
-        ObjectKey::from(Decorated::new(ident))
-    }
-}
-
-impl From<Expression> for ObjectKey {
-    fn from(expr: Expression) -> Self {
-        ObjectKey::Expression(expr)
-    }
-}
-
-/// Allows mutable access to the surrounding [`Decor`](crate::repr::Decor) of an [`ObjectKey`] but
-/// not to its value.
-///
-/// This type wraps the object key in the iterator returned by [`Object::iter_mut`].
-#[derive(Debug, Eq, PartialEq)]
-pub struct ObjectKeyMut<'k> {
-    key: &'k mut ObjectKey,
-}
-
-impl<'k> ObjectKeyMut<'k> {
-    pub(crate) fn new(key: &'k mut ObjectKey) -> ObjectKeyMut<'k> {
-        ObjectKeyMut { key }
-    }
-
-    /// Returns an immutable reference to the wrapped `ObjectKey`.
-    pub fn get(&self) -> &ObjectKey {
-        self.key
-    }
-}
-
-impl<'k> ops::Deref for ObjectKeyMut<'k> {
-    type Target = ObjectKey;
-
-    fn deref(&self) -> &Self::Target {
-        self.get()
-    }
-}
-
-impl<'k> Decorate for ObjectKeyMut<'k> {
-    fn decor(&self) -> &Decor {
-        self.key.decor()
-    }
-
-    fn decor_mut(&mut self) -> &mut Decor {
-        self.key.decor_mut()
-    }
-}
-
-impl<'k> Span for ObjectKeyMut<'k> {
-    fn span(&self) -> Option<Range<usize>> {
-        self.key.span()
-    }
-}
-
-#[derive(Debug, Default, Clone, Copy, PartialEq, Eq)]
-pub enum ObjectValueAssignment {
-    Colon,
-    #[default]
-    Equals,
-}
-
-#[derive(Debug, Default, Clone, Copy, PartialEq, Eq)]
-pub enum ObjectValueTerminator {
-    None,
-    Newline,
-    #[default]
-    Comma,
-}
-
-#[derive(Debug, Clone, PartialEq, Eq)]
-pub struct ObjectValue {
-    expr: Expression,
-    assignment: ObjectValueAssignment,
-    terminator: ObjectValueTerminator,
-}
-
-impl ObjectValue {
-    pub fn new(expr: Expression) -> ObjectValue {
-        ObjectValue {
-            expr,
-            assignment: ObjectValueAssignment::default(),
-            terminator: ObjectValueTerminator::default(),
-        }
-    }
-
-    pub fn expr(&self) -> &Expression {
-        &self.expr
-    }
-
-    pub fn expr_mut(&mut self) -> &mut Expression {
-        &mut self.expr
-    }
-
-    pub fn into_expr(self) -> Expression {
-        self.expr
-    }
-
-    pub fn assignment(&self) -> ObjectValueAssignment {
-        self.assignment
-    }
-
-    pub fn set_assignment(&mut self, sep: ObjectValueAssignment) {
-        self.assignment = sep;
-    }
-
-    pub fn terminator(&self) -> ObjectValueTerminator {
-        self.terminator
-    }
-
-    pub fn set_terminator(&mut self, terminator: ObjectValueTerminator) {
-        self.terminator = terminator;
-    }
-
-    pub(crate) fn despan(&mut self, input: &str) {
-        self.expr.despan(input);
-    }
-}
-
-impl From<Expression> for ObjectValue {
-    fn from(expr: Expression) -> Self {
-        ObjectValue::new(expr)
-    }
-}
-
-#[derive(Debug, Clone, Eq)]
-pub struct Conditional {
-    pub cond_expr: Expression,
-    pub true_expr: Expression,
-    pub false_expr: Expression,
-
-    decor: Decor,
-    span: Option<Range<usize>>,
-}
-
-impl Conditional {
-    pub fn new(
-        cond_expr: Expression,
-        true_expr: Expression,
-        false_expr: Expression,
-    ) -> Conditional {
-        Conditional {
-            cond_expr,
-            true_expr,
-            false_expr,
-            decor: Decor::default(),
-            span: None,
-        }
-    }
-
-    pub(crate) fn despan(&mut self, input: &str) {
-        self.decor.despan(input);
-        self.cond_expr.despan(input);
-        self.true_expr.despan(input);
-        self.false_expr.despan(input);
-    }
-}
-
-impl PartialEq for Conditional {
-    fn eq(&self, other: &Self) -> bool {
-        self.cond_expr == other.cond_expr
-            && self.true_expr == other.true_expr
-            && self.false_expr == other.false_expr
-    }
-}
-
-#[derive(Debug, Clone, Eq)]
-pub struct FuncCall {
-    pub ident: Decorated<Ident>,
-    pub args: FuncArgs,
-
-    decor: Decor,
-    span: Option<Range<usize>>,
-}
-
-impl FuncCall {
-    pub fn new(ident: Decorated<Ident>, args: FuncArgs) -> FuncCall {
-        FuncCall {
-            ident,
-            args,
-            decor: Decor::default(),
-            span: None,
-        }
-    }
-
-    pub(crate) fn despan(&mut self, input: &str) {
-        self.decor.despan(input);
-        self.ident.decor_mut().despan(input);
-        self.args.despan(input);
-    }
-}
-
-impl PartialEq for FuncCall {
-    fn eq(&self, other: &Self) -> bool {
-        self.ident == other.ident && self.args == other.args
-    }
-}
-
-#[derive(Debug, Clone, Eq, Default)]
-pub struct FuncArgs {
-    args: Vec<Expression>,
-    expand_final: bool,
-    pub(crate) trailing: RawString,
-    trailing_comma: bool,
-    decor: Decor,
-    span: Option<Range<usize>>,
-}
-
-impl FuncArgs {
-    pub fn new(args: Vec<Expression>) -> FuncArgs {
-        FuncArgs {
-            args,
-            expand_final: false,
-            trailing: RawString::default(),
-            trailing_comma: false,
-            decor: Decor::default(),
-            span: None,
-        }
-    }
-
-    pub fn is_empty(&self) -> bool {
-        self.args.is_empty()
-    }
-
-    /// An iterator visiting all values in insertion order. The iterator element type is `&'a
-    /// Expression`.
-    pub fn iter(&self) -> Iter<'_> {
-        Box::new(self.args.iter())
-    }
-
-    /// An iterator visiting all values in insertion order, with mutable references to the values.
-    /// The iterator element type is `&'a mut Expression`.
-    pub fn iter_mut(&mut self) -> IterMut<'_> {
-        Box::new(self.args.iter_mut())
-    }
-
-    pub fn expand_final(&self) -> bool {
-        self.expand_final
-    }
-
-    pub fn set_expand_final(&mut self, yes: bool) {
-        self.expand_final = yes;
-    }
-
-    pub fn trailing(&self) -> &RawString {
-        &self.trailing
-    }
-
-    pub fn set_trailing(&mut self, trailing: impl Into<RawString>) {
-        self.trailing = trailing.into();
-    }
-
-    pub fn trailing_comma(&self) -> bool {
-        self.trailing_comma
-    }
-
-    pub fn set_trailing_comma(&mut self, yes: bool) {
-        self.trailing_comma = yes;
-    }
-
-    pub(crate) fn despan(&mut self, input: &str) {
-        self.decor.despan(input);
-        for arg in &mut self.args {
-            arg.despan(input);
-        }
-
-        self.trailing.despan(input);
-    }
-}
-
-impl PartialEq for FuncArgs {
-    fn eq(&self, other: &Self) -> bool {
-        self.args == other.args
-            && self.trailing_comma == other.trailing_comma
-            && self.trailing == other.trailing
-    }
-}
-
-impl<T> Extend<T> for FuncArgs
-where
-    T: Into<Expression>,
-{
-    fn extend<I>(&mut self, iterable: I)
-    where
-        I: IntoIterator<Item = T>,
-    {
-        for v in iterable {
-            self.args.push(v.into());
-        }
-    }
-}
-
-impl<T> FromIterator<T> for FuncArgs
-where
-    T: Into<Expression>,
-{
-    fn from_iter<I>(iter: I) -> Self
-    where
-        I: IntoIterator<Item = T>,
-    {
-        FuncArgs::new(iter.into_iter().map(Into::into).collect())
-    }
-}
-
-impl IntoIterator for FuncArgs {
-    type Item = Expression;
-    type IntoIter = IntoIter;
-
-    fn into_iter(self) -> Self::IntoIter {
-        Box::new(self.args.into_iter())
-    }
-}
-
-impl<'a> IntoIterator for &'a FuncArgs {
-    type Item = &'a Expression;
-    type IntoIter = Iter<'a>;
-
-    fn into_iter(self) -> Self::IntoIter {
-        self.iter()
-    }
-}
-
-impl<'a> IntoIterator for &'a mut FuncArgs {
-    type Item = &'a mut Expression;
-    type IntoIter = IterMut<'a>;
-
-    fn into_iter(self) -> Self::IntoIter {
-        self.iter_mut()
-    }
-}
-
-#[derive(Debug, Clone, Eq)]
-pub struct Traversal {
-    pub expr: Expression,
-    pub operators: Vec<Decorated<TraversalOperator>>,
-
-    decor: Decor,
-    span: Option<Range<usize>>,
-}
-
-impl Traversal {
-    pub fn new(expr: Expression, operators: Vec<Decorated<TraversalOperator>>) -> Traversal {
-        Traversal {
-            expr,
-            operators,
-            decor: Decor::default(),
-            span: None,
-        }
-    }
-
-    pub(crate) fn despan(&mut self, input: &str) {
-        self.decor.despan(input);
-        self.expr.despan(input);
-
-        for operator in &mut self.operators {
-            operator.despan(input);
-        }
-    }
-}
-
-impl PartialEq for Traversal {
-    fn eq(&self, other: &Self) -> bool {
-        self.expr == other.expr && self.operators == other.operators
-    }
-}
-
-=======
 /// Represents a value that is `null`.
->>>>>>> 10e06e4d
 #[derive(Debug, Clone, Copy, PartialEq, Eq)]
 pub struct Null;
 
