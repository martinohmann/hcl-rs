use crate::encode::EncodeState;
use hcl_primitives::InternalString;
use std::borrow::Cow;
use std::fmt::Write;
use std::ops::{self, Range};

/// Opaque string storage for raw HCL.
#[derive(Debug, Clone, PartialEq, Eq)]
pub struct RawString(RawStringInner);

#[derive(Debug, Clone, PartialEq, Eq)]
enum RawStringInner {
    Empty,
    Spanned(Range<usize>),
    Explicit(InternalString),
}

impl RawString {
    pub(crate) fn from_span(span: Range<usize>) -> Self {
        if span.is_empty() {
            RawString(RawStringInner::Empty)
        } else {
            RawString(RawStringInner::Spanned(span))
        }
    }

    pub(crate) fn span(&self) -> Option<Range<usize>> {
        match &self.0 {
            RawStringInner::Empty | RawStringInner::Explicit(_) => None,
            RawStringInner::Spanned(span) => Some(span.clone()),
        }
    }

    /// Returns the `RawString` as a `&str`.
    pub(crate) fn as_str(&self) -> &str {
        match &self.0 {
            RawStringInner::Empty | RawStringInner::Spanned(_) => "",
            RawStringInner::Explicit(s) => s.as_str(),
        }
    }

    pub(crate) fn is_multiline(&self) -> bool {
        self.as_str().contains('\n')
    }

    pub(crate) fn encode_with_default(
        &self,
        buf: &mut EncodeState,
        default: &str,
    ) -> std::fmt::Result {
        if let RawStringInner::Spanned(_) = self.0 {
            buf.write_str(default)
        } else {
            buf.write_str(self.as_str())
        }
    }

    pub(crate) fn despan(&mut self, input: &str) {
        match &self.0 {
            RawStringInner::Empty | RawStringInner::Explicit(_) => {}
            RawStringInner::Spanned(span) => {
                *self = RawString::from(input.get(span.clone()).unwrap_or_else(|| {
                    panic!("span {span:?} should be in input:\n```\n{input}\n```")
                }));
            }
        }
    }
}

impl Default for RawString {
    fn default() -> Self {
        RawString(RawStringInner::Empty)
    }
}

impl ops::Deref for RawString {
    type Target = str;

    #[inline]
    fn deref(&self) -> &Self::Target {
        self.as_str()
    }
}

impl From<&str> for RawString {
    #[inline]
    fn from(s: &str) -> Self {
        if s.is_empty() {
            RawString(RawStringInner::Empty)
        } else {
            RawString::from(InternalString::from(s))
        }
    }
}

impl<'a> From<Cow<'a, str>> for RawString {
    #[inline]
    fn from(s: Cow<'a, str>) -> Self {
        if s.is_empty() {
            RawString(RawStringInner::Empty)
        } else {
            RawString::from(InternalString::from(s))
        }
    }
}

impl From<String> for RawString {
    #[inline]
    fn from(s: String) -> Self {
        if s.is_empty() {
            RawString(RawStringInner::Empty)
        } else {
            RawString::from(InternalString::from(s))
        }
    }
}

impl From<InternalString> for RawString {
    #[inline]
    fn from(inner: InternalString) -> Self {
        RawString(RawStringInner::Explicit(inner))
    }
}

impl<'a> From<RawString> for Cow<'a, str> {
    #[inline]
    fn from(s: RawString) -> Self {
        match s.0 {
            RawStringInner::Empty | RawStringInner::Spanned(_) => Cow::Borrowed(""),
            RawStringInner::Explicit(s) => Cow::Owned(s.into_string()),
        }
    }
}

<<<<<<< HEAD
impl<'a> From<&RawString> for Cow<'a, str> {
    #[inline]
    fn from(s: &RawString) -> Self {
        match &s.0 {
            RawStringInner::Empty | RawStringInner::Spanned(_) => Cow::Borrowed(""),
            RawStringInner::Explicit(s) => Cow::Owned(s.to_string()),
=======
impl<'a> From<&'a RawString> for Cow<'a, str> {
    #[inline]
    fn from(s: &'a RawString) -> Self {
        match &s.0 {
            RawStringInner::Empty | RawStringInner::Spanned(_) => Cow::Borrowed(""),
            RawStringInner::Explicit(s) => Cow::Borrowed(s.as_str()),
>>>>>>> e68a26ca
        }
    }
}<|MERGE_RESOLUTION|>--- conflicted
+++ resolved
@@ -132,21 +132,12 @@
     }
 }
 
-<<<<<<< HEAD
-impl<'a> From<&RawString> for Cow<'a, str> {
-    #[inline]
-    fn from(s: &RawString) -> Self {
-        match &s.0 {
-            RawStringInner::Empty | RawStringInner::Spanned(_) => Cow::Borrowed(""),
-            RawStringInner::Explicit(s) => Cow::Owned(s.to_string()),
-=======
 impl<'a> From<&'a RawString> for Cow<'a, str> {
     #[inline]
     fn from(s: &'a RawString) -> Self {
         match &s.0 {
             RawStringInner::Empty | RawStringInner::Spanned(_) => Cow::Borrowed(""),
             RawStringInner::Explicit(s) => Cow::Borrowed(s.as_str()),
->>>>>>> e68a26ca
         }
     }
 }